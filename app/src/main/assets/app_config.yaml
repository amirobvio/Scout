<<<<<<< HEAD
=======
# USB Camera component
>>>>>>> d0995ad1
usb_camera_enabled: true

# USB Camera preview (set to true to show live feed, false for offscreen recording-only mode)
show_usb_preview: true

# Internal/Main Camera component  
internal_camera_enabled: false

# Radar sensor component
radar_enabled: true<|MERGE_RESOLUTION|>--- conflicted
+++ resolved
@@ -1,7 +1,3 @@
-<<<<<<< HEAD
-=======
-# USB Camera component
->>>>>>> d0995ad1
 usb_camera_enabled: true
 
 # USB Camera preview (set to true to show live feed, false for offscreen recording-only mode)
